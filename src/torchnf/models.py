--- conflicted
+++ resolved
@@ -174,12 +174,8 @@
                 Number of steps between validation runs
             ckpt_interval
                 Number of steps between saving checkpoints
-<<<<<<< HEAD
             pbar_interval
                 Number of steps between updates of the progress bar
-=======
->>>>>>> f599e01a
-
 
         Notes:
             The conditions for running validation and saving a checkpoint are
@@ -270,26 +266,15 @@
 
         .. code::
 
-<<<<<<< HEAD
             x, log_prob_prior = self.prior.forward()
             y, log_det_jacob = self.flow.forward(x)
             log_prob_target = self.target.log_prob(y)
-=======
-            x, log_prob_prior = self.prior()
-            y, log_det_jacob = self.flow(x)
-            log_prob_target = self.target(y)
->>>>>>> f599e01a
             log_weights = log_prob_target - log_prob_prior + log_det_jacob
             return y, log_weights
         """
         x, log_prob_prior = self.prior.forward()
-<<<<<<< HEAD
         y, log_det_jacob = self.flow.forward(x)
         log_prob_target = self.target.log_prob(y)
-=======
-        y, log_det_jacob = self.flow(x)
-        log_prob_target = self.target(y)
->>>>>>> f599e01a
         log_weights = log_prob_target - log_prob_prior + log_det_jacob
         return y, log_weights
 
